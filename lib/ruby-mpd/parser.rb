--- conflicted
+++ resolved
@@ -121,13 +121,8 @@
 
     # Converts the response to MPD::Song objects.
     # @return [Array<MPD::Song>] An array of songs.
-<<<<<<< HEAD
     def build_songs_list(array=nil)
       array.map { |hash| Song.new(self, hash) } if array
-=======
-    def build_songs_list(array)
-      return array.map { |hash| Song.new(self, hash) }
->>>>>>> b9863ece
     end
 
     # Make chunks from string.
