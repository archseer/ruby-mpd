--- conflicted
+++ resolved
@@ -189,7 +189,6 @@
   # @raise [MPDError] if the command failed.
   def send_command(command, *args)
     raise ConnectionError, "Not connected to the server!" unless socket
-<<<<<<< HEAD
     if @command_list_commands
       @command_list_commands << command
       socket.puts convert_command(command, *args)
@@ -198,22 +197,11 @@
         begin
           socket.puts convert_command(command, *args)
           response = handle_server_response
-          return parse_response(command, response)
-        rescue Errno::EPIPE
+          parse_response(command, response)
+        rescue Errno::EPIPE, ConnectionError
           reconnect
           retry
         end
-=======
-
-    @mutex.synchronize do
-      begin
-        socket.puts convert_command(command, *args)
-        response = handle_server_response
-        return parse_response(command, response)
-      rescue Errno::EPIPE, ConnectionError
-        reconnect
-        retry
->>>>>>> 12b5e3ab
       end
     end
   end
@@ -273,13 +261,8 @@
     sock = socket # Cache to prevent an extra method call for every response line
     msg = ''
     while true
-<<<<<<< HEAD
       case line = sock.gets
-      when "OK\n", nil
-=======
-      case line = socket.gets
       when "OK\n"
->>>>>>> 12b5e3ab
         break
       when /^ACK/
         error = line
